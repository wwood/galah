--- conflicted
+++ resolved
@@ -40,44 +40,6 @@
         panic!(
             "Error: skani produces inaccurate results with ANI less than 85%. Provided: {}",
             threshold
-<<<<<<< HEAD
-=======
-        );
-    }
-
-    let (command_params, sketch_params) = default_params(Mode::Dist, min_aligned_threshold);
-
-    debug!("Sketching genomes with skani ..");
-    let fasta_strings = genome_fasta_paths
-        .iter()
-        .map(|x| x.to_string())
-        .collect::<Vec<String>>();
-    // Note that sketches is now shuffled!
-    let sketches = &file_io::fastx_to_sketches(&fasta_strings, &sketch_params, true);
-
-    // Right now implemented by parallel collection into a queue, and then
-    // reprocessed into a BTreeMap. Could potentially be made more efficient by
-    // direct collection into a concurrent BTreeMap, but eh for now.
-    let queue = ConcurrentQueue::unbounded();
-
-    // Screen genomes before ANI calculation
-    let kmer_to_sketch = screen::kmer_to_sketch_from_refs(sketches);
-
-    info!("Calculating ANI from skani sketches ..");
-    sketches.par_iter().enumerate().for_each(|(i, ref_sketch)| {
-        let ref_sketch_i = &sketches[i];
-        let screened_refs = screen::screen_refs(
-            0.80,
-            &kmer_to_sketch,
-            ref_sketch_i,
-            &sketch_params,
-            sketches,
-        );
-        debug!(
-            "{} has {} refs passing screening.",
-            ref_sketch_i.file_name,
-            screened_refs.len()
->>>>>>> a007e0d6
         );
     }
 
@@ -246,12 +208,9 @@
         }
     }
 
-<<<<<<< HEAD
     debug!("skani of {} against {} was {:?}", fasta1, fasta2, to_return);
     finish_command_safely(process, "skani");
     to_return
-=======
-    ani_result.ani * 100.0
 }
 
 #[cfg(test)]
@@ -294,5 +253,4 @@
             0.2,
         );
     }
->>>>>>> a007e0d6
 }